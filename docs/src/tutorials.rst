--- conflicted
+++ resolved
@@ -1,13 +1,4 @@
-<<<<<<< HEAD
 .. include:: ../../examples/README.rst
-=======
-Examples
-########
-
-For a thorough tutorial of the methods introduced in `scikit-matter`, we suggest you
-check out the pedagogic notebooks in our companion project `kernel-tutorials
-<https://github.com/lab-cosmo/kernel-tutorials/>`_.
->>>>>>> 93f1b031
 
 .. toctree::
   :glob:
