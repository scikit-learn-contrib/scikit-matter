import numpy as np

from sklearn.exceptions import NotFittedError
from sklearn.kernel_ridge import KernelRidge
from sklearn.utils.validation import _check_n_features, check_is_fitted, validate_data

from skmatter.utils import check_krr_fit
from skmatter.decomposition import _BaseKPCov


class KernelPCovR(_BaseKPCov):
    r"""Kernel Principal Covariates Regression, as described in [Helfrecht2020]_
    determines a latent-space projection :math:`\mathbf{T}` which minimizes a combined
    loss in supervised and unsupervised tasks in the reproducing kernel Hilbert space
    (RKHS).

    This projection is determined by the eigendecomposition of a modified gram matrix
    :math:`\mathbf{\tilde{K}}`

    .. math::
      \mathbf{\tilde{K}} = \alpha \mathbf{K} +
            (1 - \alpha) \mathbf{\hat{Y}}\mathbf{\hat{Y}}^T

    where :math:`\alpha` is a mixing parameter,
    :math:`\mathbf{K}` is the input kernel of shape :math:`(n_{samples}, n_{samples})`
    and :math:`\mathbf{\hat{Y}}` is the target matrix of shape
    :math:`(n_{samples}, n_{properties})`.

    Parameters
    ----------
    mixing : float, default=0.5
        mixing parameter, as described in PCovR as :math:`{\alpha}`
<<<<<<< HEAD
        
=======

>>>>>>> 3995e162
    n_components : int, float or str, default=None
        Number of components to keep.
        if n_components is not set all components are kept::

            n_components == n_samples

    svd_solver : {'auto', 'full', 'arpack', 'randomized'}, default='auto'
        If auto :
            The solver is selected by a default policy based on `X.shape` and
            `n_components`: if the input data is larger than 500x500 and the
            number of components to extract is lower than 80% of the smallest
            dimension of the data, then the more efficient 'randomized'
            method is enabled. Otherwise the exact full SVD is computed and
            optionally truncated afterwards.
        If full :
            run exact full SVD calling the standard LAPACK solver via
            `scipy.linalg.svd` and select the components by postprocessing
        If arpack :
            run SVD truncated to n_components calling ARPACK solver via
            `scipy.sparse.linalg.svds`. It requires strictly
            0 < n_components < min(X.shape)
        If randomized :
            run randomized SVD by the method of Halko et al.

    regressor : {instance of `sklearn.kernel_ridge.KernelRidge`, `precomputed`, None}, default=None
        The regressor to use for computing
        the property predictions :math:`\hat{\mathbf{Y}}`.
        A pre-fitted regressor may be provided.
        If the regressor is not `None`, its kernel parameters
        (`kernel`, `gamma`, `degree`, `coef0`, and `kernel_params`)
        must be identical to those passed directly to `KernelPCovR`.

        If `precomputed`, we assume that the `y` passed to the `fit` function
        is the regressed form of the targets :math:`{\mathbf{\hat{Y}}}`.

<<<<<<< HEAD
    kernel : {"linear", "poly", "rbf", "sigmoid", "cosine", "precomputed"}, default="linear"
        Kernel.
=======
    kernel : "linear" | "poly" | "rbf" | "sigmoid" | "cosine" | "precomputed"
        Kernel. Default="linear".
>>>>>>> 3995e162

    gamma : float, default=None
        Kernel coefficient for rbf, poly and sigmoid kernels. Ignored by other
        kernels.

    degree : int, default=3
        Degree for poly kernels. Ignored by other kernels.

    coef0 : float, default=1
        Independent term in poly and sigmoid kernels.
        Ignored by other kernels.

    kernel_params : mapping of str to any, default=None
        Parameters (keyword arguments) and values for kernel passed as
        callable object. Ignored by other kernels.

    center : bool, default=False
<<<<<<< HEAD
        Whether to center any computed kernels
=======
            Whether to center any computed kernels
>>>>>>> 3995e162

    fit_inverse_transform : bool, default=False
        Learn the inverse transform for non-precomputed kernels.
        (i.e. learn to find the pre-image of a point)

    tol : float, default=1e-12
        Tolerance for singular values computed by svd_solver == 'arpack'
        and for matrix inversions.
        Must be of range [0.0, infinity).

    n_jobs : int, default=None
        The number of parallel jobs to run.
        :obj:`None` means 1 unless in a :obj:`joblib.parallel_backend` context.
        ``-1`` means using all processors.

    iterated_power : int or 'auto', default='auto'
        Number of iterations for the power method computed by
        svd_solver == 'randomized'.
        Must be of range [0, infinity).

    random_state : int, :class:`numpy.random.RandomState` instance or None, default=None
        Used when the 'arpack' or 'randomized' solvers are used. Pass an int
        for reproducible results across multiple function calls.

    Attributes
    ----------
    pt__: numpy.darray of size :math:`({n_{components}, n_{components}})`
<<<<<<< HEAD
        pseudo-inverse of the latent-space projection, which
        can be used to contruct projectors from latent-space

    pkt_: numpy.ndarray of size :math:`({n_{samples}, n_{components}})`
        the projector, or weights, from the input kernel :math:`\mathbf{K}`
        to the latent-space projection :math:`\mathbf{T}`

    pky_: numpy.ndarray of size :math:`({n_{samples}, n_{properties}})`
        the projector, or weights, from the input kernel :math:`\mathbf{K}`
        to the properties :math:`\mathbf{Y}`

    pty_: numpy.ndarray of size :math:`({n_{components}, n_{properties}})`
        the projector, or weights, from the latent-space projection
        :math:`\mathbf{T}` to the properties :math:`\mathbf{Y}`

    ptx_: numpy.ndarray of size :math:`({n_{components}, n_{features}})`
        the projector, or weights, from the latent-space projection
        :math:`\mathbf{T}` to the feature matrix :math:`\mathbf{X}`
=======
           pseudo-inverse of the latent-space projection, which
           can be used to contruct projectors from latent-space

    pkt_: numpy.ndarray of size :math:`({n_{samples}, n_{components}})`
           the projector, or weights, from the input kernel :math:`\mathbf{K}`
           to the latent-space projection :math:`\mathbf{T}`

    pky_: numpy.ndarray of size :math:`({n_{samples}, n_{properties}})`
           the projector, or weights, from the input kernel :math:`\mathbf{K}`
           to the properties :math:`\mathbf{Y}`

    pty_: numpy.ndarray of size :math:`({n_{components}, n_{properties}})`
          the projector, or weights, from the latent-space projection
          :math:`\mathbf{T}` to the properties :math:`\mathbf{Y}`

    ptx_: numpy.ndarray of size :math:`({n_{components}, n_{features}})`
         the projector, or weights, from the latent-space projection
         :math:`\mathbf{T}` to the feature matrix :math:`\mathbf{X}`
>>>>>>> 3995e162

    X_fit_: numpy.ndarray of shape (n_samples, n_features)
        The data used to fit the model. This attribute is used to build kernels
        from new data.

    Examples
    --------
    >>> import numpy as np
    >>> from skmatter.decomposition import KernelPCovR
    >>> from skmatter.preprocessing import StandardFlexibleScaler as SFS
    >>> from sklearn.kernel_ridge import KernelRidge
    >>> X = np.array([[-1, 1, -3, 1], [1, -2, 1, 2], [-2, 0, -2, -2], [1, 0, 2, -1]])
    >>> X = SFS().fit_transform(X)
    >>> Y = np.array([[0, -5], [-1, 1], [1, -5], [-3, 2]])
    >>> Y = SFS(column_wise=True).fit_transform(Y)
    >>> kpcovr = KernelPCovR(
    ...     mixing=0.1,
    ...     n_components=2,
    ...     regressor=KernelRidge(kernel="rbf", gamma=1),
    ...     kernel="rbf",
    ...     gamma=1,
    ... )
    >>> kpcovr.fit(X, Y)
    KernelPCovR(gamma=1, kernel='rbf', mixing=0.1, n_components=2,
                regressor=KernelRidge(gamma=1, kernel='rbf'))
    >>> kpcovr.transform(X)
    array([[-0.61261285, -0.18937908],
           [ 0.45242098,  0.25453465],
           [-0.77871824,  0.04847559],
           [ 0.91186937, -0.21211816]])
    >>> kpcovr.predict(X)
    array([[ 0.5100212 , -0.99488463],
           [-0.18992219,  0.82064368],
           [ 1.11923584, -1.04798016],
           [-1.5635827 ,  1.11078662]])
    >>> round(kpcovr.score(X, Y), 5)
    np.float64(-0.52039)
    """  # NoQa: E501

    def __init__(
        self,
        mixing=0.5,
        n_components=None,
        svd_solver="auto",
        regressor=None,
        kernel="linear",
        gamma=None,
        degree=3,
        coef0=1,
        kernel_params=None,
        center=False,
        fit_inverse_transform=False,
        tol=1e-12,
        n_jobs=None,
        iterated_power="auto",
        random_state=None,
    ):
        super().__init__(
            mixing=mixing,
            n_components=n_components,
            svd_solver=svd_solver,
            tol=tol,
            iterated_power=iterated_power,
            random_state=random_state,
            center=center,
            kernel=kernel,
            gamma=gamma,
            degree=degree,
            coef0=coef0,
            kernel_params=kernel_params,
            n_jobs=n_jobs,
            fit_inverse_transform=fit_inverse_transform,
        )
        self.regressor = regressor

    def fit(self, X, Y, W=None):
        r"""Fit the model with X and Y.

        Parameters
        ----------
        X : numpy.ndarray, shape (n_samples, n_features)
            Training data, where n_samples is the number of samples and
            n_features is the number of features.

            It is suggested that :math:`\mathbf{X}` be centered by its column-
            means and scaled. If features are related, the matrix should be scaled
            to have unit variance, otherwise :math:`\mathbf{X}` should be
            scaled so that each feature has a variance of 1 / n_features.

        Y : numpy.ndarray, shape (n_samples, n_properties)
            Training data, where n_samples is the number of samples and
            n_properties is the number of properties

            It is suggested that :math:`\mathbf{X}` be centered by its column-
            means and scaled. If features are related, the matrix should be scaled
            to have unit variance, otherwise :math:`\mathbf{Y}` should be
            scaled so that each feature has a variance of 1 / n_features.

        W : numpy.ndarray, shape (n_samples, n_properties)
            Regression weights, optional when regressor=`precomputed`. If not
            passed, it is assumed that `W = np.linalg.lstsq(K, Y, self.tol)[0]`

        Returns
        -------
        self: object
            Returns the instance itself.
        """
        X, Y = validate_data(self, X, Y, y_numeric=True, multi_output=True)

        K = super()._fit_utils(X)

        if self.regressor not in ["precomputed", None] and not isinstance(
            self.regressor, KernelRidge
        ):
            raise ValueError("Regressor must be an instance of `KernelRidge`")

        if self.regressor != "precomputed":
            if self.regressor is None:
                regressor = KernelRidge(
                    kernel=self.kernel,
                    gamma=self.gamma,
                    degree=self.degree,
                    coef0=self.coef0,
                    kernel_params=self.kernel_params,
                )
            else:
                regressor = self.regressor
                kernel_attrs = ["kernel", "gamma", "degree", "coef0", "kernel_params"]
                if not all(
                    [
                        getattr(self, attr) == getattr(regressor, attr)
                        for attr in kernel_attrs
                    ]
                ):
                    raise ValueError(
                        "Kernel parameter mismatch: the regressor has kernel "
                        "parameters {%s} and KernelPCovR was initialized with kernel "
                        "parameters {%s}"
                        % (
                            ", ".join(
                                [
                                    "%s: %r" % (attr, getattr(regressor, attr))
                                    for attr in kernel_attrs
                                ]
                            ),
                            ", ".join(
                                [
                                    "%s: %r" % (attr, getattr(self, attr))
                                    for attr in kernel_attrs
                                ]
                            ),
                        )
                    )

            # Check if regressor is fitted; if not, fit with precomputed K
            # to avoid needing to compute the kernel a second time
            self.regressor_ = check_krr_fit(regressor, K, X, Y)
            W = self.regressor_.dual_coef_.reshape(self.n_samples_in_, -1)

            # Use this instead of `self.regressor_.predict(K)`
            # so that we can handle the case of the pre-fitted regressor
            Yhat = K @ W

            # When we have an unfitted regressor,
            # we fit it with a precomputed K
            # so we must subsequently "reset" it so that
            # it will work on the particular X
            # of the KPCovR call. The dual coefficients are kept.
            # Can be bypassed if the regressor is pre-fitted.
            try:
                check_is_fitted(regressor)
            except NotFittedError:
                self.regressor_.set_params(**regressor.get_params())
                self.regressor_.X_fit_ = self.X_fit_
                _check_n_features(self.regressor_, self.X_fit_, reset=True)
        else:
            Yhat = Y.copy()
            if W is None:
                W = np.linalg.lstsq(K, Yhat, self.tol)[0]

        self._fit(K, Yhat, W)

        self.ptk_ = self.pt__ @ K
        self.pty_ = self.pt__ @ Y

        if self.fit_inverse_transform:
            self.ptx_ = self.pt__ @ X

        self.pky_ = self.pkt_ @ self.pty_

        self.components_ = self.pkt_.T  # for sklearn compatibility
        return self

    def predict(self, X=None):
        """Predicts the property values"""
        check_is_fitted(self, ["pky_", "pty_"])

        X = validate_data(self, X, reset=False)
        K = self._get_kernel(X, self.X_fit_)
        if self.center:
            K = self.centerer_.transform(K)

        return K @ self.pky_

    def transform(self, X):
        """Apply dimensionality reduction to X.

        ``X`` is projected on the first principal components as determined by the
        modified Kernel PCovR distances.

        Parameters
        ----------
        X : numpy.ndarray, shape (n_samples, n_features)
            New data, where n_samples is the number of samples
            and n_features is the number of features.
        """
        return super().transform(X)

    def inverse_transform(self, T):
        r"""Transform input data back to its original space.

        .. math::
            \mathbf{\hat{X}} = \mathbf{T} \mathbf{P}_{TX}
                              = \mathbf{K} \mathbf{P}_{KT} \mathbf{P}_{TX}

        Similar to KPCA, the original features are not always recoverable,
        as the projection is computed from the kernel features, not the original
        features, and the mapping between the original and kernel features
        is not one-to-one.

        Parameters
        ----------
        T : numpy.ndarray, shape (n_samples, n_components)
            Projected data, where n_samples is the number of samples and n_components is
            the number of components.

        Returns
        -------
        X_original : numpy.ndarray, shape (n_samples, n_features)
        """
        return super().inverse_transform(T)

    def score(self, X, y):
        r"""Computes the (negative) loss values for KernelPCovR on the given predictor
        and response variables. The loss in :math:`\mathbf{K}`, as explained in
        [Helfrecht2020]_ does not correspond to a traditional Gram loss
        :math:`\mathbf{K} - \mathbf{TT}^T`. Indicating the kernel between set A and B as
        :math:`\mathbf{K}_{AB}`, the projection of set A as :math:`\mathbf{T}_A`, and
        with N and V as the train and validation/test set, one obtains

        .. math::
            \ell=\frac{\operatorname{Tr}\left[\mathbf{K}_{VV} - 2
            \mathbf{K}_{VN} \mathbf{T}_N
                (\mathbf{T}_N^T \mathbf{T}_N)^{-1} \mathbf{T}_V^T
            +\mathbf{T}_V(\mathbf{T}_N^T \mathbf{T}_N)^{-1}  \mathbf{T}_N^T
            \mathbf{K}_{NN} \mathbf{T}_N (\mathbf{T}_N^T \mathbf{T}_N)^{-1}
            \mathbf{T}_V^T\right]}{\operatorname{Tr}(\mathbf{K}_{VV})}

        The negative loss is returned for easier use in sklearn pipelines, e.g., a grid
        search, where methods named 'score' are meant to be maximized.

        Parameters
        ----------
        X : numpy.ndarray
            independent (predictor) variable

        Y : numpy.ndarray
            dependent (response) variable

        Returns
        -------
        L : float
            Negative sum of the KPCA and KRR losses, with the KPCA loss determined by
            the reconstruction of the kernel
        """
        check_is_fitted(self, ["pkt_", "X_fit_"])

        X = validate_data(self, X, reset=False)

        K_NN = self._get_kernel(self.X_fit_, self.X_fit_)
        K_VN = self._get_kernel(X, self.X_fit_)
        K_VV = self._get_kernel(X)

        if self.center:
            K_NN = self.centerer_.transform(K_NN)
            K_VN = self.centerer_.transform(K_VN)
            K_VV = self.centerer_.transform(K_VV)

        ypred = K_VN @ self.pky_
        Lkrr = np.linalg.norm(y - ypred) ** 2 / np.linalg.norm(y) ** 2

        t_n = K_NN @ self.pkt_
        t_v = K_VN @ self.pkt_

        w = (
            t_n
            @ np.linalg.lstsq(t_n.T @ t_n, np.eye(t_n.shape[1]), rcond=self.tol)[0]
            @ t_v.T
        )
        Lkpca = np.trace(K_VV - 2 * K_VN @ w + w.T @ K_VV @ w) / np.trace(K_VV)

        return -sum([Lkpca, Lkrr])<|MERGE_RESOLUTION|>--- conflicted
+++ resolved
@@ -30,11 +30,7 @@
     ----------
     mixing : float, default=0.5
         mixing parameter, as described in PCovR as :math:`{\alpha}`
-<<<<<<< HEAD
         
-=======
-
->>>>>>> 3995e162
     n_components : int, float or str, default=None
         Number of components to keep.
         if n_components is not set all components are kept::
@@ -70,13 +66,8 @@
         If `precomputed`, we assume that the `y` passed to the `fit` function
         is the regressed form of the targets :math:`{\mathbf{\hat{Y}}}`.
 
-<<<<<<< HEAD
     kernel : {"linear", "poly", "rbf", "sigmoid", "cosine", "precomputed"}, default="linear"
         Kernel.
-=======
-    kernel : "linear" | "poly" | "rbf" | "sigmoid" | "cosine" | "precomputed"
-        Kernel. Default="linear".
->>>>>>> 3995e162
 
     gamma : float, default=None
         Kernel coefficient for rbf, poly and sigmoid kernels. Ignored by other
@@ -94,11 +85,7 @@
         callable object. Ignored by other kernels.
 
     center : bool, default=False
-<<<<<<< HEAD
         Whether to center any computed kernels
-=======
-            Whether to center any computed kernels
->>>>>>> 3995e162
 
     fit_inverse_transform : bool, default=False
         Learn the inverse transform for non-precomputed kernels.
@@ -126,7 +113,6 @@
     Attributes
     ----------
     pt__: numpy.darray of size :math:`({n_{components}, n_{components}})`
-<<<<<<< HEAD
         pseudo-inverse of the latent-space projection, which
         can be used to contruct projectors from latent-space
 
@@ -145,26 +131,6 @@
     ptx_: numpy.ndarray of size :math:`({n_{components}, n_{features}})`
         the projector, or weights, from the latent-space projection
         :math:`\mathbf{T}` to the feature matrix :math:`\mathbf{X}`
-=======
-           pseudo-inverse of the latent-space projection, which
-           can be used to contruct projectors from latent-space
-
-    pkt_: numpy.ndarray of size :math:`({n_{samples}, n_{components}})`
-           the projector, or weights, from the input kernel :math:`\mathbf{K}`
-           to the latent-space projection :math:`\mathbf{T}`
-
-    pky_: numpy.ndarray of size :math:`({n_{samples}, n_{properties}})`
-           the projector, or weights, from the input kernel :math:`\mathbf{K}`
-           to the properties :math:`\mathbf{Y}`
-
-    pty_: numpy.ndarray of size :math:`({n_{components}, n_{properties}})`
-          the projector, or weights, from the latent-space projection
-          :math:`\mathbf{T}` to the properties :math:`\mathbf{Y}`
-
-    ptx_: numpy.ndarray of size :math:`({n_{components}, n_{features}})`
-         the projector, or weights, from the latent-space projection
-         :math:`\mathbf{T}` to the feature matrix :math:`\mathbf{X}`
->>>>>>> 3995e162
 
     X_fit_: numpy.ndarray of shape (n_samples, n_features)
         The data used to fit the model. This attribute is used to build kernels
